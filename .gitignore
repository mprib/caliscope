*.log
*.json
*.pyc
*.png
.vscode*
.idea*
*.mp4
*.bz2
<<<<<<< HEAD
*.venv
=======
.venv*
>>>>>>> aec7c1bd
<|MERGE_RESOLUTION|>--- conflicted
+++ resolved
@@ -6,8 +6,4 @@
 .idea*
 *.mp4
 *.bz2
-<<<<<<< HEAD
-*.venv
-=======
-.venv*
->>>>>>> aec7c1bd
+.venv*