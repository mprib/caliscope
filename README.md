
<div align="center">

# Caliscope

*Multicamera Calibration + Pose Estimation --> Open Source Motion Capture*

[![PyPI - Downloads](https://img.shields.io/pypi/dm/caliscope?color=blue)](https://pypi.org/project/caliscope/)
[![PyPI - License](https://img.shields.io/pypi/l/caliscope?color=blue)](https://opensource.org/license/bsd-2-clause/)
[![PyPI - Version](https://img.shields.io/pypi/v/caliscope?color=blue)](https://pypi.org/project/caliscope/)
[![GitHub last commit](https://img.shields.io/github/last-commit/mprib/caliscope.svg)](https://github.com/mprib/caliscope/commits)
[![GitHub stars](https://img.shields.io/github/stars/mprib/caliscope.svg?style=social&label=Star)](https://github.com/mprib/caliscope/stargazers)
![pytest](https://github.com/mprib/caliscope/actions/workflows/pytest.yml/badge.svg)
</div>


## About
`Caliscope` is a GUI-based multicamera calibration package. When the intrinsic (focal length, optical center, and distortion) as well as extrinsic (relative rotation and translation) properties of a set of cameras are known, synchronized frames from those cameras can be used to triangulate landmarks identified across their multiple points of view. With more cameras, this 3D tracking becomes more robust to occlusion and the inevitable errors in 2D landmark tracking and camera property estimates.

While OpenCV provides straightforward functions for the estimation of single camera intrinsic properties as well as estimates of the extrinsic properties of two cameras, there is no straightforward way to estimate extrinsic properties for more than two cameras. Performing this requires [bundle adjustment](https://scipy-cookbook.readthedocs.io/items/bundle_adjustment.html), which demands an extensive series of computational steps and intermediate data tracking.

Caliscope automates this more complex calibration function along with providing visual feedback regarding parameter estimates at each stage of processing. Additionally, there are sample implementations of a Tracker class using Google's Mediapipe that demonstrate the capacity to integrate the full calibration results with landmark tracking tools to achieve 3D pose estimation. While Mediapipe pose estimation has limitations regarding accuracy and precision, it demonstrates a data processing pipeline that can easily integrate more powerful tracking tools as they emerge.

<<<<<<< HEAD
This README provides a general overview and quick guide to install `Calicope` on your system. For a more detailed description of the calibration process and workflow, please see our [docs](https://mprib.github.io/caliscope/).
=======
Please see our [docs](https://mprib.github.io/caliscope/) for details about installation, project setup, and general workflow. A [sample project](https://mprib.github.io/caliscope/sample_project/) is provided to allow a quick assessment of `caliscope`'s functionality.
>>>>>>> d596d52f

---
### Demo Output

https://github.com/mprib/caliscope/assets/31831778/803a4ce8-4012-4da1-87b9-66c5e6b31c59

*The above was created using Caliscope, a 7 year old t440p laptop, and 4 webcams (~$25 each). This includes camera calibration, recording of synchronized frames (720p @ 24 fps), landmark detection, and point triangulation. Note that the webcam recording functionality is not in the current version, though will be restored in the future. Animated rig creation was done using an early stage Blender add-on project called [Rigmarole](https://github.com/mprib/rigmarole)*

---

## Quick Start

Please note that given the size of some core dependencies (OpenCV, Mediapipe, and PySide6 are among them) installation and initial launch can take a while. 

### Basic Installation and Launch
#### Windows

```bash
# Open Command Prompt and navigate to directory that will hold venv
# this does not need to be the same as where your project workspace is held
cd path\to\your\project

# Create a virtual environment named 'env' using Python 3.10
"C:\Path\To\Python3.10\python.exe" -m venv .venv

# Activate the virtual environment
.\.venv\Scripts\activate

# Your virtual environment is now active.
# You can install using pip
pip install caliscope

# Launch from the command line
caliscope
```

#### MacOS/Linux
```bash
# Open Command Prompt and navigate to directory that will hold venv
# this does not need to be the same as where your project workspace is held
cd path/to/your/project

# Create a virtual environment named 'venv' using Python 3.10
/path/to/python3.10 -m venv .venv

# Activate the virtual environment
source .venv/bin/activate

# Your virtual environment is now active.
# You can install using pip
pip3 install caliscope

# Launch from the command line
caliscope
```

### MacOS Note: Must adjust some environment variables

Thank you to @calcoloergosum for raising an issue regarding a bug in numpy on MacOS that was causing a crash (https://github.com/mprib/caliscope/issues/622).

It is advised to set the following environment variables on MacOS. If anyone has any additional details related to this or notices that the bug has been fixed, please let me know and I'll take this down.

```
export MKL_NUM_THREADS=1
export NUMEXPR_NUM_THREADS=1
export OMP_NUM_THREADS=1
```

### Basic Steps

1. Once the GUI launches, navigate to File->New/Open Project and create a folder to hold your project
  - A basic [project structure](https://mprib.github.io/caliscope/project_setup/) will be created here
2. Define a Charuco calibration board via the Charuco tab and print it out, fixing it to something flat
3. Record footage for the calibration according to the guidelines for the [intrinsic](https://mprib.github.io/caliscope/intrinsic_calibration/) and [extrinsic](https://mprib.github.io/caliscope/extrinsic_calibration/) calibrations.
4. Record synchronized motion capture trials
  - A companion project ([multiwebcam](https://github.com/mprib/multiwebcam)) has been set up to facilitate this though is still in early stages
5. Store video files within the project folder and reload the workspace
6. Run autocalibration on all cameras within the Cameras tab
7. Run "Calibration Capture Volume" from the Workspace Tab
8. Set origin within the capture volume (optional but helpful)
9. Run post-processing on individual recordings to generate 3D trajectory output

## Key Features

### Calibration board creation
- Easy creation of `png` files for ChArUco calibration boards 
- board definition can be changed across intrinsic and extrinsic calibration allowing greater flexibiltiy

### Intrinsic Camera Calibration
- Automated calculation of camera intrinsic properties from input video
  - Optical Center
  - Focal Length
  - Lens Distortion

- Visualization of distortion model to ensure reasonableness

### Extrinsic Camera Calibration
- Automated bundle adjustment to estimate 6 DoF relative position of cameras
- Visualizer to inspect the estimates from the bundle adjustment
- Setting of the World Origin within the visualizer to simplify data processing


### 3D Tracking
- Tracker API for integrating alternate tracking methods
  - 3 sample implementations with Google Mediapipe (Hands/Pose/Holistic)
- Automated application of landmark tracking to synchronized videos
- Triangulation of 3D landmark position based on calibrated cameras
- Gap-filling and butterworth filtering to smooth trajectory estimates

### Trajectory Output

- output to `.trc` file format for use in biomechanical modelling
- output to tidy `.csv` format with well-labelled headers for straightforward integration with other workflows
- companion project [Rigmarole](https://github.com/mprib/rigmarole) in development to facilitate creation of animated rigs in Blender

## Limitations

### Requires Frame Sync
The workflow currently requires you to provide your own synchronized frames or to provide [a file](project_setup.md#frame_time_historycsv) that specifies the time at which each frame was read so that caliscope can perform the synchronization itself. There are plans to manage this synchronization automatically through audio files, though that has not yet been implemented.

### Currently only using Mediapipe

Google's Mediapipe provides a relatively easy and efficient method for human subject tracking, though for many uses it is limiting. Caliscope has a general Tracker base class that is implemented in a few versions (Pose/Hands/Holistic). This has provided a proof of concept implementation of markerless tracking, though for more robust use the roadmap calls for integration with more powerful tools such as [MMPose](https://github.com/open-mmlab/mmpose) and [DeepLabCut](https://github.com/DeepLabCut/DeepLabCut).

## Reporting Issues and Requesting Features

To report a bug or request a feature, please [open an issue](https://github.com/mprib/caliscope/issues). Please keep in mind that this is an open-source project supported by volunteer effort, so your patience is appreciated.

## General Questions and Conversation

Post any questions in the [Discussions](https://github.com/mprib/caliscope/discussions) section of the repo. 


## Acknowledgments

This project was inspired by [FreeMoCap](https://github.com/freemocap/freemocap) (FMC), which is spearheaded by [Jon Matthis, PhD](https://jonmatthis.com/) of the HuMoN Research Lab. The FMC calibration and triangulation system is built upon [Anipose](https://github.com/lambdaloop/anipose), created by Lili Karushchek, PhD. Caliscope was originally envisioned as an alternative calibration tool to Anipose that would allow more granular estimation of intrinsics as well as visual feedback during the calibration process. Several lines of of the original Anipose triangulation code are used in this code base, though otherwise it was written from the ground up. I'm grateful to Dr. Matthis for his time developing FreeMoCap, discussing it with me, pointing out important code considerations, and providing a great deal of information regarding open-source project management.

## License

Caliscope is licensed under the permissive [BSD 2-Clause license](https://opensource.org/license/bsd-2-clause/). The triangulation function was adapted from the [Anipose](https://github.com/lambdaloop/anipose) code base which is also licensed under the BSD-2 Clause. A primary dependency of this project is PySide6 which provides the GUI front end. PySide6 is licensed under the [LGPLv3](https://www.gnu.org/licenses/lgpl-3.0.html). Caliscope does not modify the underlying source code of PySide6 which is available via [PyPI](https://pypi.org/project/PySide6/).<|MERGE_RESOLUTION|>--- conflicted
+++ resolved
@@ -21,11 +21,8 @@
 
 Caliscope automates this more complex calibration function along with providing visual feedback regarding parameter estimates at each stage of processing. Additionally, there are sample implementations of a Tracker class using Google's Mediapipe that demonstrate the capacity to integrate the full calibration results with landmark tracking tools to achieve 3D pose estimation. While Mediapipe pose estimation has limitations regarding accuracy and precision, it demonstrates a data processing pipeline that can easily integrate more powerful tracking tools as they emerge.
 
-<<<<<<< HEAD
 This README provides a general overview and quick guide to install `Calicope` on your system. For a more detailed description of the calibration process and workflow, please see our [docs](https://mprib.github.io/caliscope/).
-=======
-Please see our [docs](https://mprib.github.io/caliscope/) for details about installation, project setup, and general workflow. A [sample project](https://mprib.github.io/caliscope/sample_project/) is provided to allow a quick assessment of `caliscope`'s functionality.
->>>>>>> d596d52f
+A [sample project](https://mprib.github.io/caliscope/sample_project/) is provided to allow a quick assessment of `caliscope`'s functionality.
 
 ---
 ### Demo Output
