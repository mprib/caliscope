#%%
from pathlib import Path
from PyQt6.QtWidgets import QApplication
import sys

from pyxyfy.session import Session
from pyxyfy import __root__
from pyxyfy.calibration.omnicalibrator import OmniCalibrator
from pyxyfy.calibration.capture_volume.point_estimates import PointEstimates

from pyxyfy.calibration.capture_volume.capture_volume import CaptureVolume
from pyxyfy.calibration.capture_volume.helper_functions.get_point_estimates import (
    get_point_estimates,
)

from pyxyfy.gui.vizualize.capture_volume_visualizer import CaptureVolumeVisualizer

# the session used for the single camera calibration and 
# the omniframe data collection
# session_directory = Path(__root__,"tests", "3_cameras_linear" )


# NOTE: This will successfully calibrate when I fix my issue
# session_directory = Path(__root__,"tests", "3_cameras_triangular" )
# session_directory = Path(__root__,"tests", "3_cameras_middle" )
# session_directory = Path(__root__,"tests", "3_cameras_midlinear" )
# session_directory = Path(__root__,"tests", "2_cameras_linear" )
# session_directory = Path(__root__,"tests", "2_cameras_90_deg" )
# session_directory = Path(__root__,"tests", "2_cameras_gt_90" )
session_directory = Path(__root__,"tests", "tripod2" )

# point_data.csv is created during the omniframe datacollection
point_data_path = Path(session_directory, "point_data.csv")

# where single camera data is pulled from annd
# stereopair data is updated to
config_path = Path(session_directory, "config.toml")

# with the point data, the stereocalibrations can be performed.
# Note that this is named OmniCalibrator because it has a poorly
# working single camera calibration method as well, but I wouldn't recommend
# might be better termed stereocalibrator going forward
# omnicalibrator = OmniCalibrator(config_path, point_data_path)

# create the pairwise estimates of camera positions
# this will save out "stereo_A_B" data to the config.toml
<<<<<<< HEAD
omnicalibrator.stereo_calibrate_all(boards_sampled=20)
=======
# omnicalibrator.stereo_calibrate_all(boards_sampled=10)
>>>>>>> 4ac1a13d

# the pairwise estimates will be used to create the initial
# estimate of the camera array positions (now in the config file)
session = Session(session_directory)
session.load_camera_array()

# The 3D point estimates are constructed from the estimated camera 
# array. Stereopair triangulations are made and 
# averaged together for each point. 
# This is used to initialize the bundle adjustment
point_estimates: PointEstimates = get_point_estimates(
    session.camera_array, point_data_path
)


session.save_camera_array()

#%%
capture_volume = CaptureVolume(session.camera_array, point_estimates)

capture_volume.save(session_directory)
# optimization will update the underlying camera_array and point_estimates
capture_volume.optimize()

# %%
session.save_camera_array()
capture_volume.save(session_directory)

app = QApplication(sys.argv)
vizr = CaptureVolumeVisualizer(capture_volume = capture_volume)
sys.exit(app.exec())<|MERGE_RESOLUTION|>--- conflicted
+++ resolved
@@ -44,11 +44,7 @@
 
 # create the pairwise estimates of camera positions
 # this will save out "stereo_A_B" data to the config.toml
-<<<<<<< HEAD
-omnicalibrator.stereo_calibrate_all(boards_sampled=20)
-=======
-# omnicalibrator.stereo_calibrate_all(boards_sampled=10)
->>>>>>> 4ac1a13d
+omnicalibrator.stereo_calibrate_all(boards_sampled=20
 
 # the pairwise estimates will be used to create the initial
 # estimate of the camera array positions (now in the config file)
